--- conflicted
+++ resolved
@@ -3,11 +3,8 @@
 __author__ = 'Adam R. Smith'
 __license__ = 'Apache 2.0'
 
-<<<<<<< HEAD
 #from anode.base import log
 
-=======
->>>>>>> c5e2c9e2
 class BaseService(object):
     """
     Something that provides a 'service'.
@@ -27,7 +24,6 @@
         if cls.name is None:
             raise AssertionError('Service class must define name value. Service class in error: %s' % (str(cls)))
         services_by_name[cls.name] = cls
-    print "XXXXX services_by_name: " + str(services_by_name)
 
 def add_service_by_name(name, service):
     services_by_name[name] = service
